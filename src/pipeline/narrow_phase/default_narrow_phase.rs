--- conflicted
+++ resolved
@@ -167,37 +167,16 @@
 
         match (co1.query_type(), co2.query_type()) {
             (GeometricQueryType::Contacts(..), GeometricQueryType::Contacts(..)) => {
-<<<<<<< HEAD
                 if let Some(detector) = self.contact_generators.remove(&key) {
                     // Register a collision lost event if there was a contact.
                     if detector.num_contacts() != 0 {
                         contact_events.push(ContactEvent::Stopped(co1.handle(), co2.handle()));
-=======
-                if started {
-                    let dispatcher = &self.contact_dispatcher;
-
-                    if let Entry::Vacant(entry) = self.contact_generators.entry(key) {
-                        if let Some(detector) = dispatcher
-                            .get_contact_algorithm(co1.shape().as_ref(), co2.shape().as_ref())
-                            {
-                                let _ = entry.insert(detector);
-                            }
-                    }
-                } else {
-                    // Proximity stopped.
-                    if let Some(mut detector) = self.contact_generators.remove(&key) {
-                        // Register a collision lost event if there was a contact.
-                        if detector.num_contacts() != 0 {
-                            contact_events.push(ContactEvent::Stopped(co1.handle(), co2.handle()));
-                        }
-
-                        detector.clear(&mut self.id_alloc);
->>>>>>> 019b3ff2
-                    }
+                    }
+
+                    detector.clear(&mut self.id_alloc);
                 }
             }
             (_, GeometricQueryType::Proximity(_)) | (GeometricQueryType::Proximity(_), _) => {
-<<<<<<< HEAD
                 if let Some(detector) = self.proximity_detectors.remove(&key) {
                     // Register a proximity lost signal if they were not disjoint.
                     let prev_prox = detector.proximity();
@@ -210,33 +189,6 @@
                             Proximity::Disjoint,
                         );
                         proximity_events.push(event);
-=======
-                if started {
-                    let dispatcher = &self.proximity_dispatcher;
-
-                    if let Entry::Vacant(entry) = self.proximity_detectors.entry(key) {
-                        if let Some(detector) = dispatcher
-                            .get_proximity_algorithm(co1.shape().as_ref(), co2.shape().as_ref())
-                            {
-                                let _ = entry.insert(detector);
-                            }
-                    }
-                } else {
-                    // Proximity stopped.
-                    if let Some(detector) = self.proximity_detectors.remove(&key) {
-                        // Register a proximity lost signal if they were not disjoint.
-                        let prev_prox = detector.proximity();
-
-                        if prev_prox != Proximity::Disjoint {
-                            let event = ProximityEvent::new(
-                                co1.handle(),
-                                co2.handle(),
-                                prev_prox,
-                                Proximity::Disjoint,
-                            );
-                            proximity_events.push(event);
-                        }
->>>>>>> 019b3ff2
                     }
                 }
             }
