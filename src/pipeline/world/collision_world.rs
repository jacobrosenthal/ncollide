use crate::bounding_volume::{self, BoundingVolume, AABB};
use crate::math::{Isometry, Point};
use na::Real;
<<<<<<< HEAD
use crate::pipeline::broad_phase::{
    BroadPhase, BroadPhasePairFilter, BroadPhasePairFilters, DBVTBroadPhase, ProxyHandle,
=======
use pipeline::broad_phase::{
    BroadPhase, BroadPhasePairFilter, BroadPhasePairFilters, BroadPhaseInterferenceHandler, DBVTBroadPhase, ProxyHandle,
>>>>>>> 533b816b
};
use crate::pipeline::events::{ContactEvent, ContactEvents, ProximityEvents};
use crate::pipeline::narrow_phase::{
    DefaultContactDispatcher, NarrowPhase, DefaultProximityDispatcher,
    InteractionGraphIndex, Interaction, ContactAlgorithm, ProximityAlgorithm
};
use crate::pipeline::world::{
    CollisionGroups, CollisionGroupsPairFilter, CollisionObject, CollisionObjectHandle,
    CollisionObjectSlab, CollisionObjects, GeometricQueryType,
};
use crate::query::{PointQuery, Ray, RayCast, RayIntersection, ContactManifold, Proximity};
use crate::shape::ShapeHandle;
use std::vec::IntoIter;

/// Type of the broad phase trait-object used by the collision world.
pub type BroadPhaseObject<N> = Box<BroadPhase<N, AABB<N>, CollisionObjectHandle>>;

/// A world that handles collision objects.
pub struct CollisionWorld<N: Real, T> {
    objects: CollisionObjectSlab<N, T>,
    broad_phase: BroadPhaseObject<N>,
    narrow_phase: NarrowPhase<N>,
    contact_events: ContactEvents,
    proximity_events: ProximityEvents,
    pair_filters: BroadPhasePairFilters<N, T>,
    timestamp: usize, // FIXME: allow modification of the other properties too.
}

struct CollisionWorldInterferenceHandler<'a, N: Real, T: 'a> {
    narrow_phase: &'a mut Box<NarrowPhase<N, T>>,
    contact_events: &'a mut ContactEvents,
    proximity_events: &'a mut ProximityEvents,
    objects: &'a CollisionObjectSlab<N, T>,
    pair_filters: &'a BroadPhasePairFilters<N, T>,
}

impl <'a, N: Real, T> BroadPhaseInterferenceHandler<CollisionObjectHandle> for CollisionWorldInterferenceHandler<'a, N, T> {
    fn is_interference_allowed(&mut self, b1: &CollisionObjectHandle, b2: &CollisionObjectHandle) -> bool {
        CollisionWorld::filter_collision(&self.pair_filters, &self.objects, *b1, *b2)
    }

    fn interference_started(&mut self, b1: &CollisionObjectHandle, b2: &CollisionObjectHandle) {
        self.narrow_phase.interaction_started(&self.objects, *b1, *b2)
    }

    fn interference_stopped(&mut self, b1: &CollisionObjectHandle, b2: &CollisionObjectHandle) {
        self.narrow_phase.interaction_stopped(&mut self.contact_events, &mut self.proximity_events, &self.objects, *b1, *b2)
    }
}

impl<N: Real, T> CollisionWorld<N, T> {
    /// Creates a new collision world.
    // FIXME: use default values for `margin` and allow its modification by the user ?
    pub fn new(margin: N) -> CollisionWorld<N, T> {
        let objects = CollisionObjectSlab::new();
        let coll_dispatcher = Box::new(DefaultContactDispatcher::new());
        let prox_dispatcher = Box::new(DefaultProximityDispatcher::new());
        let broad_phase = Box::new(DBVTBroadPhase::<N, AABB<N>, CollisionObjectHandle>::new(
            margin,
        ));
        let narrow_phase = NarrowPhase::new(coll_dispatcher, prox_dispatcher);

        CollisionWorld {
            contact_events: ContactEvents::new(),
            proximity_events: ProximityEvents::new(),
            objects,
            broad_phase,
            narrow_phase,
            pair_filters: BroadPhasePairFilters::new(),
            timestamp: 0,
        }
    }

    /// Adds a collision object to the world.
    pub fn add(
        &mut self,
        position: Isometry<N>,
        shape: ShapeHandle<N>,
        collision_groups: CollisionGroups,
        query_type: GeometricQueryType<N>,
        data: T,
    ) -> &mut CollisionObject<N, T>
    {
        let mut co = CollisionObject::new(
            CollisionObjectHandle::invalid(),
            ProxyHandle::invalid(),
            InteractionGraphIndex::new(0),
            position,
            shape,
            collision_groups,
            query_type,
            data,
        );
        co.timestamp = self.timestamp;
        let handle = self.objects.insert(co);

        // Add objects.
        let co = &mut self.objects[handle];
        let mut aabb = bounding_volume::aabb(co.shape().as_ref(), co.position());
        aabb.loosen(co.query_type().query_limit());
        let proxy_handle = self.broad_phase.create_proxy(aabb, handle);
        let graph_index = self.narrow_phase.handle_collision_object_added(handle);

        co.set_handle(handle);
        co.set_proxy_handle(proxy_handle);
        co.set_graph_index(graph_index);
        co
    }

    /// Updates the collision world.
    ///
    /// This executes the whole collision detection pipeline:
    /// 1. Clears the event pools.
    /// 2. Executes the broad phase first.
    /// 3. Executes the narrow phase.
    pub fn update(&mut self) {
        println!(
            "Structures lens: {}, {}, {}",
            self.objects.len(),
            self.contact_events.len(),
            self.proximity_events.len()
        );
        self.clear_events();
        self.perform_broad_phase();
        self.perform_narrow_phase();
    }

    /// Empty the contact and proximity event pools.
    pub fn clear_events(&mut self) {
        self.contact_events.clear();
        self.proximity_events.clear();
    }

    /// Removed the specified set of collision objects from the world.
    ///
    /// Panics of any handle is invalid, or if the list contains duplicates.
    pub fn remove(&mut self, handles: &[CollisionObjectHandle]) {
        {
            let mut proxy_handles = Vec::new();

            for handle in handles {
                let co = self
                    .objects
                    .get(*handle)
                    .expect("Removal: collision object not found.");
                let graph_index = co.graph_index();
                proxy_handles.push(co.proxy_handle());

                if let Some(handle2) = self.narrow_phase.handle_collision_object_removed(co) {
                    // Properly transfer the graph index.
                    self.objects[handle2].set_graph_index(graph_index)
                }
            }

            // NOTE: no need to notify the narrow phase in the callback because
            // the nodes have already been removed in the loop above.
            self.broad_phase.remove(&proxy_handles, &mut |_, _| {});
        }

        for handle in handles {
            let _ = self.objects.remove(*handle);
        }

        let objects = &self.objects;
        self.proximity_events
            .retain(|e| objects.contains(e.collider1) && objects.contains(e.collider2));
        self.contact_events.retain(|e| match *e {
            ContactEvent::Started(co1, co2) | ContactEvent::Stopped(co1, co2) => {
                objects.contains(co1) && objects.contains(co2)
            }
        })
    }

    /// Sets the position the collision object attached to the specified object.
    pub fn set_position(&mut self, handle: CollisionObjectHandle, pos: Isometry<N>) {
        let co = self
            .objects
            .get_mut(handle)
            .expect("Set position: collision object not found.");
        co.set_position(pos.clone());
        co.timestamp = self.timestamp;
        let mut aabb = bounding_volume::aabb(co.shape().as_ref(), &pos);
        aabb.loosen(co.query_type().query_limit());
        self.broad_phase
            .deferred_set_bounding_volume(co.proxy_handle(), aabb);
    }

    /// Apply the given deformations to the specified object.
    pub fn set_deformations(
        &mut self,
        handle: CollisionObjectHandle,
        coords: &[N],
    )
    {
        let co = self
            .objects
            .get_mut(handle)
            .expect("Set deformations: collision object not found.");
        co.set_deformations(coords);
        co.timestamp = self.timestamp;
        let mut aabb = bounding_volume::aabb(co.shape().as_ref(), co.position());
        aabb.loosen(co.query_type().query_limit());
        self.broad_phase
            .deferred_set_bounding_volume(co.proxy_handle(), aabb);
    }

    /// Adds a filter that tells if a potential collision pair should be ignored or not.
    ///
    /// The proximity filter returns `false` for a given pair of collision objects if they should
    /// be ignored by the narrow phase. Keep in mind that modifying the proximity filter will have
    /// a non-trivial overhead during the next update as it will force re-detection of all
    /// collision pairs.
    pub fn register_broad_phase_pair_filter<F>(&mut self, name: &str, filter: F)
    where F: BroadPhasePairFilter<N, T> {
        self.pair_filters
            .register_collision_filter(name, Box::new(filter));
        self.broad_phase.deferred_recompute_all_proximities();
    }

    /// Removes the pair filter named `name`.
    pub fn unregister_broad_phase_pair_filter(&mut self, name: &str) {
        if self.pair_filters.unregister_collision_filter(name) {
            self.broad_phase.deferred_recompute_all_proximities();
        }
    }

    /// Executes the broad phase of the collision detection pipeline.
    pub fn perform_broad_phase(&mut self) {
        self.broad_phase.update(&mut CollisionWorldInterferenceHandler {
            narrow_phase: &mut self.narrow_phase,
            contact_events: &mut self.contact_events,
            proximity_events: &mut self.proximity_events,
            pair_filters: &self.pair_filters,
            objects: &self.objects,
        });
    }

    /// Executes the narrow phase of the collision detection pipeline.
    pub fn perform_narrow_phase(&mut self) {
        self.narrow_phase.update(
            &self.objects,
            &mut self.contact_events,
            &mut self.proximity_events,
            self.timestamp,
        );
        self.timestamp = self.timestamp + 1;
    }

    /// Iterates through all collision objects.
    #[inline]
    pub fn collision_objects(&self) -> CollisionObjects<N, T> {
        self.objects.iter()
    }

    /// Returns a reference to the collision object identified by its handle.
    #[inline]
    pub fn collision_object(
        &self,
        handle: CollisionObjectHandle,
    ) -> Option<&CollisionObject<N, T>>
    {
        self.objects.get(handle)
    }

    /// Returns a mutable reference to the collision object identified by its handle.
    #[inline]
    pub fn collision_object_mut(
        &mut self,
        handle: CollisionObjectHandle,
    ) -> Option<&mut CollisionObject<N, T>>
    {
        self.objects.get_mut(handle)
    }

    /// Sets the collision groups of the given collision object.
    #[inline]
    pub fn set_collision_groups(&mut self, handle: CollisionObjectHandle, groups: CollisionGroups) {
        if let Some(co) = self.objects.get_mut(handle) {
            co.set_collision_groups(groups);
            self.broad_phase
                .deferred_recompute_all_proximities_with(co.proxy_handle());
        }
    }

    /// Computes the interferences between every rigid bodies on this world and a ray.
    #[inline]
    pub fn interferences_with_ray<'a, 'b>(
        &'a self,
        ray: &'b Ray<N>,
        groups: &'b CollisionGroups,
    ) -> InterferencesWithRay<'a, 'b, N, T>
    {
        // FIXME: avoid allocation.
        let mut handles = Vec::new();
        self.broad_phase.interferences_with_ray(ray, &mut handles);

        InterferencesWithRay {
            ray: ray,
            groups: groups,
            objects: &self.objects,
            handles: handles.into_iter(),
        }
    }

    /// Computes the interferences between every rigid bodies of a given broad phase, and a point.
    #[inline]
    pub fn interferences_with_point<'a, 'b>(
        &'a self,
        point: &'b Point<N>,
        groups: &'b CollisionGroups,
    ) -> InterferencesWithPoint<'a, 'b, N, T>
    {
        // FIXME: avoid allocation.
        let mut handles = Vec::new();
        self.broad_phase
            .interferences_with_point(point, &mut handles);

        InterferencesWithPoint {
            point: point,
            groups: groups,
            objects: &self.objects,
            handles: handles.into_iter(),
        }
    }

    /// Computes the interferences between every rigid bodies of a given broad phase, and a aabb.
    #[inline]
    pub fn interferences_with_aabb<'a, 'b>(
        &'a self,
        aabb: &'b AABB<N>,
        groups: &'b CollisionGroups,
    ) -> InterferencesWithAABB<'a, 'b, N, T>
    {
        // FIXME: avoid allocation.
        let mut handles = Vec::new();
        self.broad_phase
            .interferences_with_bounding_volume(aabb, &mut handles);

        InterferencesWithAABB {
            groups: groups,
            objects: &self.objects,
            handles: handles.into_iter(),
        }
    }

    /*
     *
     * Operations on the interaction graph.
     *
     */
    pub fn interaction_pairs(&self, effective_only: bool) -> impl Iterator<Item = (
        CollisionObjectHandle,
        CollisionObjectHandle,
        &Interaction<N>
    )> {
        self.narrow_phase
            .interaction_graph()
            .interaction_pairs(effective_only)
    }

    pub fn contact_pairs(&self, effective_only: bool) -> impl Iterator<Item = (
        CollisionObjectHandle,
        CollisionObjectHandle,
        &ContactAlgorithm<N>,
        &ContactManifold<N>,
    )> {
        self.narrow_phase
            .interaction_graph()
            .contact_pairs(effective_only)
    }

    pub fn proximity_pairs(&self, effective_only: bool) -> impl Iterator<Item = (
        CollisionObjectHandle,
        CollisionObjectHandle,
        &ProximityAlgorithm<N>,
    )> {
        self.narrow_phase
            .interaction_graph()
            .proximity_pairs(effective_only)
    }

    pub fn interaction_pair(&self, handle1: CollisionObjectHandle, handle2: CollisionObjectHandle, effective_only: bool)
        -> Option<(CollisionObjectHandle, CollisionObjectHandle, &Interaction<N>)> {
        let co1 = self.objects.get(handle1)?;
        let co2 = self.objects.get(handle2)?;
        let id1 = co1.graph_index();
        let id2 = co2.graph_index();
        self.narrow_phase
            .interaction_graph()
            .interaction_pair(id1, id2, effective_only)
    }

    pub fn contact_pair(&self, handle1: CollisionObjectHandle, handle2: CollisionObjectHandle, effective_only: bool)
        -> Option<(CollisionObjectHandle, CollisionObjectHandle, &ContactAlgorithm<N>, &ContactManifold<N>)> {
        let co1 = self.objects.get(handle1)?;
        let co2 = self.objects.get(handle2)?;
        let id1 = co1.graph_index();
        let id2 = co2.graph_index();
        self.narrow_phase
            .interaction_graph()
            .contact_pair(id1, id2, effective_only)
    }

    pub fn proximity_pair(&self, handle1: CollisionObjectHandle, handle2: CollisionObjectHandle, effective_only: bool)
        -> Option<(CollisionObjectHandle, CollisionObjectHandle, &ProximityAlgorithm<N>)> {
        let co1 = self.objects.get(handle1)?;
        let co2 = self.objects.get(handle2)?;
        let id1 = co1.graph_index();
        let id2 = co2.graph_index();
        self.narrow_phase.interaction_graph().proximity_pair(id1, id2, effective_only)
    }

    pub fn interactions_with(&self, handle: CollisionObjectHandle, effective_only: bool)
        -> Option<impl Iterator<Item = (CollisionObjectHandle, CollisionObjectHandle, &Interaction<N>)>> {
        let co = self.objects.get(handle)?;
        let id = co.graph_index();
        Some(self.narrow_phase.interaction_graph().interactions_with(id, effective_only))
    }

    pub fn proximities_with(&self, handle: CollisionObjectHandle, effective_only: bool)
        -> Option<impl Iterator<Item = (CollisionObjectHandle, CollisionObjectHandle, &ProximityAlgorithm<N>)>> {
        let co = self.objects.get(handle)?;
        let id = co.graph_index();
        Some(self.narrow_phase.interaction_graph().proximities_with(id, effective_only))
    }

    pub fn contacts_with(&self, handle: CollisionObjectHandle, effective_only: bool)
        -> Option<impl Iterator<Item = (CollisionObjectHandle, CollisionObjectHandle, &ContactAlgorithm<N>, &ContactManifold<N>)>> {
        let co = self.objects.get(handle)?;
        let id = co.graph_index();
        Some(self.narrow_phase
            .interaction_graph()
            .contacts_with(id, effective_only))
    }

    pub fn collision_objects_interacting_with<'a>(&'a self, handle: CollisionObjectHandle)
        -> Option<impl Iterator<Item = CollisionObjectHandle> + 'a> {
        let co = self.objects.get(handle)?;
        let id = co.graph_index();
        Some(self.narrow_phase
            .interaction_graph()
            .collision_objects_interacting_with(id))
    }

    pub fn collision_objects_in_contact_with<'a>(&'a self, handle: CollisionObjectHandle)
        -> Option<impl Iterator<Item = CollisionObjectHandle> + 'a> {
        let co = self.objects.get(handle)?;
        let id = co.graph_index();
        Some(self.narrow_phase
            .interaction_graph()
            .collision_objects_in_contact_with(id))
    }

    pub fn collision_objects_in_proximity_of<'a>(&'a self, handle: CollisionObjectHandle)
        -> Option<impl Iterator<Item = CollisionObjectHandle> + 'a> {
        let co = self.objects.get(handle)?;
        let id = co.graph_index();
        Some(self.narrow_phase
            .interaction_graph()
            .collision_objects_in_proximity_of(id))
    }


    /*
     *
     * Events
     *
     */
    /// The contact events pool.
    pub fn contact_events(&self) -> &ContactEvents {
        &self.contact_events
    }

    /// The proximity events pool.
    pub fn proximity_events(&self) -> &ProximityEvents {
        &self.proximity_events
    }

    // Filters by group and by the user-provided callback.
    #[inline]
    fn filter_collision(
        filters: &BroadPhasePairFilters<N, T>,
        objects: &CollisionObjectSlab<N, T>,
        handle1: CollisionObjectHandle,
        handle2: CollisionObjectHandle,
    ) -> bool
    {
        let o1 = &objects[handle1];
        let o2 = &objects[handle2];
        let filter_by_groups = CollisionGroupsPairFilter;

        filter_by_groups.is_pair_valid(o1, o2) && filters.is_pair_valid(o1, o2)
    }
}

/// Iterator through all the objects on the world that intersect a specific ray.
pub struct InterferencesWithRay<'a, 'b, N: 'a + Real, T: 'a> {
    ray: &'b Ray<N>,
    objects: &'a CollisionObjectSlab<N, T>,
    groups: &'b CollisionGroups,
    handles: IntoIter<&'a CollisionObjectHandle>,
}

impl<'a, 'b, N: Real, T> Iterator for InterferencesWithRay<'a, 'b, N, T> {
    type Item = (&'a CollisionObject<N, T>, RayIntersection<N>);

    #[inline]
    fn next(&mut self) -> Option<Self::Item> {
        while let Some(handle) = self.handles.next() {
            let co = &self.objects[*handle];

            if co.collision_groups().can_interact_with_groups(self.groups) {
                let inter = co
                    .shape()
                    .toi_and_normal_with_ray(&co.position(), self.ray, true);

                if let Some(inter) = inter {
                    return Some((co, inter));
                }
            }
        }

        None
    }
}

/// Iterator through all the objects on the world that intersect a specific point.
pub struct InterferencesWithPoint<'a, 'b, N: 'a + Real, T: 'a> {
    point: &'b Point<N>,
    objects: &'a CollisionObjectSlab<N, T>,
    groups: &'b CollisionGroups,
    handles: IntoIter<&'a CollisionObjectHandle>,
}

impl<'a, 'b, N: Real, T> Iterator for InterferencesWithPoint<'a, 'b, N, T> {
    type Item = &'a CollisionObject<N, T>;

    #[inline]
    fn next(&mut self) -> Option<Self::Item> {
        while let Some(handle) = self.handles.next() {
            let co = &self.objects[*handle];

            if co.collision_groups().can_interact_with_groups(self.groups)
                && co.shape().contains_point(&co.position(), self.point)
            {
                return Some(co);
            }
        }

        None
    }
}

/// Iterator through all the objects on the world which bounding volume intersects a specific AABB.
pub struct InterferencesWithAABB<'a, 'b, N: 'a + Real, T: 'a> {
    objects: &'a CollisionObjectSlab<N, T>,
    groups: &'b CollisionGroups,
    handles: IntoIter<&'a CollisionObjectHandle>,
}

impl<'a, 'b, N: Real, T> Iterator for InterferencesWithAABB<'a, 'b, N, T> {
    type Item = &'a CollisionObject<N, T>;

    #[inline]
    fn next(&mut self) -> Option<Self::Item> {
        while let Some(handle) = self.handles.next() {
            let co = &self.objects[*handle];

            if co.collision_groups().can_interact_with_groups(self.groups) {
                return Some(co);
            }
        }

        None
    }
}<|MERGE_RESOLUTION|>--- conflicted
+++ resolved
@@ -1,13 +1,9 @@
 use crate::bounding_volume::{self, BoundingVolume, AABB};
 use crate::math::{Isometry, Point};
 use na::Real;
-<<<<<<< HEAD
 use crate::pipeline::broad_phase::{
     BroadPhase, BroadPhasePairFilter, BroadPhasePairFilters, DBVTBroadPhase, ProxyHandle,
-=======
-use pipeline::broad_phase::{
-    BroadPhase, BroadPhasePairFilter, BroadPhasePairFilters, BroadPhaseInterferenceHandler, DBVTBroadPhase, ProxyHandle,
->>>>>>> 533b816b
+    BroadPhaseInterferenceHandler
 };
 use crate::pipeline::events::{ContactEvent, ContactEvents, ProximityEvents};
 use crate::pipeline::narrow_phase::{
@@ -18,7 +14,7 @@
     CollisionGroups, CollisionGroupsPairFilter, CollisionObject, CollisionObjectHandle,
     CollisionObjectSlab, CollisionObjects, GeometricQueryType,
 };
-use crate::query::{PointQuery, Ray, RayCast, RayIntersection, ContactManifold, Proximity};
+use crate::query::{PointQuery, Ray, RayCast, RayIntersection, ContactManifold};
 use crate::shape::ShapeHandle;
 use std::vec::IntoIter;
 
@@ -37,7 +33,7 @@
 }
 
 struct CollisionWorldInterferenceHandler<'a, N: Real, T: 'a> {
-    narrow_phase: &'a mut Box<NarrowPhase<N, T>>,
+    narrow_phase: &'a mut NarrowPhase<N>,
     contact_events: &'a mut ContactEvents,
     proximity_events: &'a mut ProximityEvents,
     objects: &'a CollisionObjectSlab<N, T>,
@@ -50,11 +46,23 @@
     }
 
     fn interference_started(&mut self, b1: &CollisionObjectHandle, b2: &CollisionObjectHandle) {
-        self.narrow_phase.interaction_started(&self.objects, *b1, *b2)
+        self.narrow_phase.handle_interaction(
+            &mut self.contact_events,
+            &mut self.proximity_events,
+            &self.objects,
+            *b1, *b2,
+            true
+        )
     }
 
     fn interference_stopped(&mut self, b1: &CollisionObjectHandle, b2: &CollisionObjectHandle) {
-        self.narrow_phase.interaction_stopped(&mut self.contact_events, &mut self.proximity_events, &self.objects, *b1, *b2)
+        self.narrow_phase.handle_interaction(
+            &mut self.contact_events,
+            &mut self.proximity_events,
+            &self.objects,
+            *b1, *b2,
+            false
+        )
     }
 }
 
@@ -124,12 +132,6 @@
     /// 2. Executes the broad phase first.
     /// 3. Executes the narrow phase.
     pub fn update(&mut self) {
-        println!(
-            "Structures lens: {}, {}, {}",
-            self.objects.len(),
-            self.contact_events.len(),
-            self.proximity_events.len()
-        );
         self.clear_events();
         self.perform_broad_phase();
         self.perform_narrow_phase();
