--- conflicted
+++ resolved
@@ -1,4 +1,3 @@
-<<<<<<< HEAD
 use crate::math::{Isometry, Point, Vector};
 use na::{self, Point2, Point3, Real, Unit};
 use crate::shape::{ConvexPolygonalFeature, ConvexPolyhedron, FeatureId, SupportMap};
@@ -7,18 +6,6 @@
 use std::f64;
 use crate::transformation;
 use crate::utils::{self, IsometryOps, SortedPair};
-=======
-use bounding_volume::PolyhedralCone;
-use math::{Isometry, Point, Vector};
-use na::{self, Point2, Point3, Real, Unit};
-use shape::{ConvexPolygonalFeature, ConvexPolyhedron, FeatureId, SupportMap};
-use smallvec::SmallVec;
-use std::collections::hash_map::Entry;
-use std::collections::HashMap;
-use std::f64;
-use transformation;
-use utils::{self, IsometryOps, SortedPair};
->>>>>>> 533b816b
 
 #[derive(PartialEq, Debug, Copy, Clone)]
 struct Vertex {
@@ -153,15 +140,15 @@
                         edges_id[i1] = *e.insert(edges.len());
 
                         if let Some(dir) =
-                        Unit::try_new(points[vtx[i2]] - points[vtx[i1]], N::default_epsilon())
-                            {
-                                edges.push(Edge {
-                                    vertices: Point2::new(vtx[i1], vtx[i2]),
-                                    faces: Point2::new(face_id, 0),
-                                    dir,
-                                    deleted: false,
-                                })
-                            } else {
+                            Unit::try_new(points[vtx[i2]] - points[vtx[i1]], N::default_epsilon())
+                        {
+                            edges.push(Edge {
+                                vertices: Point2::new(vtx[i1], vtx[i2]),
+                                faces: Point2::new(face_id, 0),
+                                dir,
+                                deleted: false,
+                            })
+                        } else {
                             return None;
                         }
                     }
@@ -440,33 +427,6 @@
         out.recompute_edge_normals();
     }
 
-<<<<<<< HEAD
-=======
-    fn normal_cone(&self, feature: FeatureId) -> PolyhedralCone<N> {
-        let mut generators = SmallVec::new();
-
-        match feature {
-            FeatureId::Face(id) => return PolyhedralCone::HalfLine(self.faces[id].normal),
-            FeatureId::Edge(id) => {
-                let edge = &self.edges[id];
-                generators.push(self.faces[edge.faces[0]].normal);
-                generators.push(self.faces[edge.faces[1]].normal);
-            }
-            FeatureId::Vertex(id) => {
-                let vertex = &self.vertices[id];
-                let first = vertex.first_adj_face_or_edge;
-                let last = vertex.first_adj_face_or_edge + vertex.num_adj_faces_or_edge;
-
-                for face in &self.faces_adj_to_vertex[first..last] {
-                    generators.push(self.faces[*face].normal)
-                }
-            }
-            FeatureId::Unknown => {}
-        }
-
-        PolyhedralCone::Span(generators)
-    }
-
     fn feature_normal(&self, feature: FeatureId) -> Unit<Vector<N>> {
         match feature {
             FeatureId::Face(id) => self.faces[id].normal,
@@ -490,7 +450,6 @@
         }
     }
 
->>>>>>> 533b816b
     fn support_face_toward(
         &self,
         m: &Isometry<N>,
